# Lint as: python3
# Copyright 2019 DeepMind Technologies Limited. All Rights Reserved.
#
# Licensed under the Apache License, Version 2.0 (the "License");
# you may not use this file except in compliance with the License.
# You may obtain a copy of the License at
#
#     http://www.apache.org/licenses/LICENSE-2.0
#
# Unless required by applicable law or agreed to in writing, software
# distributed under the License is distributed on an "AS IS" BASIS,
# WITHOUT WARRANTIES OR CONDITIONS OF ANY KIND, either express or implied.
# See the License for the specific language governing permissions and
# limitations under the License.
# ==============================================================================
"""Gradient transformations."""

import functools
from typing import Any, Callable, NamedTuple, Optional, Sequence, Tuple, Union

import chex
import jax
import jax.numpy as jnp
from optax._src import utils

# pylint:disable=no-value-for-parameter
OptState = NamedTuple  # Transformation states are (possibly empty) namedtuples.
Params = Any  # Parameters are arbitrary nests of `jnp.ndarrays`.
Updates = Params  # Gradient updates are of the same type as parameters.

# Function used to initialise the transformation's state.
TransformInitFn = Callable[
    [Params],
    Union[OptState, Sequence[OptState]]]
# Function used to apply a transformation.
TransformUpdateFn = Callable[
    [Updates, OptState, Optional[Params]],
    Tuple[Updates, OptState]]


class GradientTransformation(NamedTuple):
  """Optax transformations consists of a function pair: (initialise, update)."""
  init: TransformInitFn
  update: TransformUpdateFn


NO_PARAMS_MSG = (
    'You are using a transformation that requires the current value of'
    ' parameters, but you are not passing `params` when calling `update`.')


class IdentityState(OptState):
  """The `identity` transformation is stateless."""


def identity() -> GradientTransformation:
  """Stateless identity transformation that leaves input gradients untouched.

  Returns:
    An (init_fn, update_fn) tuple.
  """

  def init_fn(_):
    return IdentityState()

  def update_fn(updates, state, params=None):
    del params
    return updates, state

  return GradientTransformation(init_fn, update_fn)


class ClipState(OptState):
  """The `clip` transformation is stateless."""


def clip(max_delta) -> GradientTransformation:
  """Clip updates element-wise, to be between -max_delta and +max_delta.

  Args:
    max_delta: the maximum absolute value for each element in the update.

  Returns:
    An (init_fn, update_fn) tuple.
  """

  def init_fn(_):
    return ClipState()

  def update_fn(updates, state, params=None):
    del params
    updates = jax.tree_map(
        lambda g: jnp.clip(g, -max_delta, max_delta), updates)
    return updates, state

  return GradientTransformation(init_fn, update_fn)


def global_norm(updates: Updates) -> Updates:
  return jnp.sqrt(
      sum([jnp.sum(jnp.square(x)) for x in jax.tree_leaves(updates)]))


class ClipByGlobalNormState(OptState):
  """The `clip_by_global_norm` transformation is stateless."""


def clip_by_global_norm(max_norm) -> GradientTransformation:
  """Clip updates using their global norm.

  References:
    [Pascanu et al, 2012](https://arxiv.org/abs/1211.5063)

  Args:
    max_norm: the maximum global norm for an update.

  Returns:
    An (init_fn, update_fn) tuple.
  """

  def init_fn(_):
    return ClipByGlobalNormState()

  def update_fn(updates, state, params=None):
    del params
    g_norm = global_norm(updates)
    # TODO(b/163995078): revert back to the following (faster) implementation
    # once analysed how it affects backprop through update (e.g. meta-gradients)
    # g_norm = jnp.maximum(max_norm, g_norm)
    # updates = jax.tree_map(lambda t: (t / g_norm) * max_norm, updates)
    trigger = g_norm < max_norm
    updates = jax.tree_map(
        lambda t: jnp.where(trigger, t, (t / g_norm) * max_norm), updates)
    return updates, state

  return GradientTransformation(init_fn, update_fn)


def unitwise_norm(x):
  """Computes norms of each output unit separately."""
  if len(jnp.squeeze(x).shape) <= 1:  # Scalars and vectors
    axis = None
    keepdims = False
  # Note that this assumes parameters with a shape of length 3 are multihead
  # linear parameters--if you wish to apply AGC to 1D convs, you may need
  # to modify this line.
  elif len(x.shape) in [2, 3]:  # Linear layers of shape IO or multihead linear
    axis = 0
    keepdims = True
  elif len(x.shape) == 4:  # Conv kernels of shape HWIO
    axis = [0, 1, 2,]
    keepdims = True
  else:
    raise ValueError(f'Got a parameter with shape not in [1, 2, 3, 4]! {x}')
  return jnp.sum(x ** 2, axis=axis, keepdims=keepdims) ** 0.5


def unitwise_clip(g_norm, max_norm, grad):
  """Applies gradient clipping unit-wise."""
  trigger = g_norm < max_norm
  # This little max(., 1e-6) is distinct from the normal eps and just prevents
  # division by zero. It technically should be impossible to engage.
  clipped_grad = grad * (max_norm / jnp.maximum(g_norm, 1e-6))
  return jnp.where(trigger, grad, clipped_grad)


def adaptive_grad_clip(clipping, eps=1e-3) -> GradientTransformation:
  """Clip updates to be at most clipping * parameter_norm, unit-wise.

  References:
    [Brock, Smith, De, Simonyan 2021] High-Performance Large-Scale Image
    Recognition Without Normalization. (https://arxiv.org/abs/2102.06171)

  Args:
    clipping: Maximum allowed ratio of update norm to parameter norm.
    eps: epsilon term to prevent clipping of zero-initialized params.

  Returns:
    An (init_fn, update_fn) tuple.
  """

  def init_fn(_):
    return ClipByGlobalNormState()

  def update_fn(updates, state, params):
    g_norm = jax.tree_map(unitwise_norm, updates)
    p_norm = jax.tree_map(unitwise_norm, params)
    # Maximum allowable norm
    max_norm = jax.tree_map(lambda x: clipping * jnp.maximum(x, eps), p_norm)
    # If grad norm > clipping * param_norm, rescale
    updates = jax.tree_multimap(unitwise_clip, g_norm, max_norm, updates)
    return updates, state

  return GradientTransformation(init_fn, update_fn)


class TraceState(OptState):
  """Holds an aggregation of past updates."""
  trace: Params


def trace(decay: float, nesterov: bool) -> GradientTransformation:
  """Compute a trace of past updates.

  Args:
    decay: the decay rate for the tracing of past updates.
    nesterov: whether to use Nesterov momentum.

  Returns:
    An (init_fn, update_fn) tuple.
  """

  def init_fn(params):
    return TraceState(trace=jax.tree_map(jnp.zeros_like, params))

  def update_fn(updates, state, params=None):
    del params
    f = lambda g, t: g + decay * t
    update_trace = jax.tree_multimap(f, updates, state.trace)
    updates = (
        jax.tree_multimap(f, updates, update_trace)
        if nesterov else update_trace)
    return updates, TraceState(trace=update_trace)

  return GradientTransformation(init_fn, update_fn)


class ScaleByRssState(OptState):
  """State holding the sum of gradient squares to date."""
  sum_of_squares: Updates


def scale_by_rss(initial_accumulator_value: float = 0.1, eps: float = 1e-7):
  """Rescale updates by the root of the sum of all squared gradients to date.

  References:
    [Duchi et al, 2011](https://jmlr.org/papers/volume12/duchi11a/duchi11a.pdf)
    [McMahan et al., 2010](https://arxiv.org/abs/1002.4908)

  Args:
    initial_accumulator_value: Starting value for accumulators, must be >= 0.
    eps: A small floating point value to avoid zero denominator.

  Returns:
    An (init_fn, update_fn) tuple.
  """

  def init_fn(params):
    sum_of_squares = jax.tree_map(
        lambda t: jnp.full_like(t, initial_accumulator_value), params)
    return ScaleByRssState(sum_of_squares=sum_of_squares)

  def update_fn(updates, state, params=None):
    del params
    sum_of_squares = jax.tree_multimap(
        lambda g, t: jnp.square(g) + t, updates, state.sum_of_squares)
    inv_sqrt_g_square = jax.tree_map(
        lambda t: jnp.where(t > 0, jax.lax.rsqrt(t + eps), 0.0), sum_of_squares)
    updates = jax.tree_multimap(
        lambda scale, g: scale * g, inv_sqrt_g_square, updates)
    return updates, ScaleByRssState(sum_of_squares=sum_of_squares)

  return GradientTransformation(init_fn, update_fn)


class ScaleByRmsState(OptState):
  """State for exponential root mean-squared (RMS)-normalized updates."""
  nu: Updates


def _update_moment(updates, moments, decay, order):
  return jax.tree_multimap(
      lambda g, t: (1 - decay) * (g ** order) + decay * t, updates, moments)


def scale_by_rms(
    decay: float = 0.9, eps: float = 1e-8, initial_scale: float = 0.):
  """Rescale updates by the root of the exp. moving avg of the square.

  References:
    [Hinton](www.cs.toronto.edu/~tijmen/csc321/slides/lecture_slides_lec6.pdf)

  Args:
    decay: decay rate for the exponentially weighted average of squared grads.
    eps: term added to the denominator to improve numerical stability.
    initial_scale: initial value for second moment

  Returns:
    An (init_fn, update_fn) tuple.
  """

  def init_fn(params):
    nu = jax.tree_map(
        lambda n: jnp.full_like(n, initial_scale), params)  # second moment
    return ScaleByRmsState(nu=nu)

  def update_fn(updates, state, params=None):
    del params
    nu = _update_moment(updates, state.nu, decay, 2)
    updates = jax.tree_multimap(
        lambda g, n: g * jax.lax.rsqrt(n + eps), updates, nu)
    return updates, ScaleByRmsState(nu=nu)

  return GradientTransformation(init_fn, update_fn)


class ScaleByRStdDevState(OptState):
  """State for centered exponential moving average of squares of updates."""
  mu: Updates
  nu: Updates


def scale_by_stddev(
    decay: float = 0.9, eps: float = 1e-8,
    initial_scale: float = 0.) -> GradientTransformation:
  """Rescale updates by the root of the centered exp. moving average of squares.

  References:
    [Hinton](www.cs.toronto.edu/~tijmen/csc321/slides/lecture_slides_lec6.pdf)

  Args:
    decay: decay rate for the exponentially weighted average of squared grads.
    eps: term added to the denominator to improve numerical stability.
    initial_scale: initial value for second moment

  Returns:
    An (init_fn, update_fn) tuple.
  """

  def init_fn(params):
    mu = jax.tree_map(jnp.zeros_like, params)  # First moment
    nu = jax.tree_map(
        lambda n: jnp.full_like(n, initial_scale), params)  # second moment
    return ScaleByRStdDevState(mu=mu, nu=nu)

  def update_fn(updates, state, params=None):
    del params
    mu = _update_moment(updates, state.mu, decay, 1)
    nu = _update_moment(updates, state.nu, decay, 2)
    updates = jax.tree_multimap(
        lambda g, m, n: g * jax.lax.rsqrt(n - jnp.square(m) + eps), updates, mu,
        nu)
    return updates, ScaleByRStdDevState(mu=mu, nu=nu)

  return GradientTransformation(init_fn, update_fn)


class ScaleByAdamState(OptState):
  """State for the Adam algorithm."""
  count: jnp.ndarray  # shape=(), dtype=jnp.int32.
  mu: Updates
  nu: Updates


# TODO(b/183478923): remove legacy reference.
_safe_int32_increment = utils.safe_int32_increment


def _bias_correction(moment, decay, count):
  """Perform bias correction. This becomes a no-op as count goes to infinity."""
  bias_correction = 1 - decay**count
  return jax.tree_map(lambda t: t / bias_correction.astype(t.dtype), moment)


def scale_by_adam(b1: float = 0.9,
                  b2: float = 0.999,
                  eps: float = 1e-8,
                  eps_root: float = 0.0) -> GradientTransformation:
  """Rescale updates according to the Adam algorithm.

  References:
    [Kingma et al, 2014](https://arxiv.org/abs/1412.6980)

  Args:
    b1: decay rate for the exponentially weighted average of grads.
    b2: decay rate for the exponentially weighted average of squared grads.
    eps: term added to the denominator to improve numerical stability.
    eps_root: term added to the denominator inside the square-root to improve
      numerical stability when backpropagating gradients through the rescaling.

  Returns:
    An (init_fn, update_fn) tuple.
  """

  def init_fn(params):
    mu = jax.tree_map(jnp.zeros_like, params)  # First moment
    nu = jax.tree_map(jnp.zeros_like, params)  # Second moment
    return ScaleByAdamState(count=jnp.zeros([], jnp.int32), mu=mu, nu=nu)

  def update_fn(updates, state, params=None):
    del params
    mu = _update_moment(updates, state.mu, b1, 1)
    nu = _update_moment(updates, state.nu, b2, 2)
    count_inc = utils.safe_int32_increment(state.count)
    mu_hat = _bias_correction(mu, b1, count_inc)
    nu_hat = _bias_correction(nu, b2, count_inc)
    updates = jax.tree_multimap(
        lambda m, v: m / (jnp.sqrt(v + eps_root) + eps), mu_hat, nu_hat)
    return updates, ScaleByAdamState(count=count_inc, mu=mu, nu=nu)

  return GradientTransformation(init_fn, update_fn)


class ScaleState(NamedTuple):
  """The scale transformation is stateless."""


def scale(step_size: float) -> GradientTransformation:
  """Scale updates by some fixed scalar `step_size`.

  Args:
    step_size: a scalar corresponding to a fixed scaling factor for updates.

  Returns:
    An (init_fn, update_fn) tuple.
  """

  def init_fn(_):
    return ScaleState()

  def update_fn(updates, state, params=None):
    del params
    updates = jax.tree_map(lambda g: step_size * g, updates)
    return updates, state

  return GradientTransformation(init_fn, update_fn)


class ScaleByBeliefState(OptState):
  """State for the rescaling by AdaBelief algorithm."""
  count: jnp.ndarray  # shape=(), dtype=jnp.int32.
  mu: Updates
  nu: Updates


def scale_by_belief(
    b1: float = 0.9, b2: float = 0.999,
    eps: float = 0., eps_root: float = 1e-16) -> GradientTransformation:
  """Rescale updates according to the AdaBelief algorithm.

  References:
    [Zhuang et al, 2020](https://arxiv.org/abs/2010.07468)

  Args:
    b1: decay rate for the exponentially weighted average of grads.
    b2: decay rate for the exponentially weighted average of variance of grads.
    eps: term added to the denominator to improve numerical stability.
    eps_root: term added to the denominator inside the square-root to improve
      numerical stability when backpropagating gradients through the rescaling.

  Returns:
    An (init_fn, update_fn) tuple.
  """

  def init_fn(params):
    mu = jax.tree_map(jnp.zeros_like, params)  # First moment
    s = jax.tree_map(jnp.zeros_like, params)  # Second Central moment
    return ScaleByBeliefState(count=jnp.zeros([], jnp.int32), mu=mu, nu=s)

  def update_fn(updates, state, params=None):
    del params
    mu = _update_moment(updates, state.mu, b1, 1)
    prediction_error = jax.tree_multimap(lambda g, m: g-m, updates, state.mu)
    nu = _update_moment(prediction_error, state.nu, b2, 2)
    count_inc = utils.safe_int32_increment(state.count)
    mu_hat = _bias_correction(mu, b1, count_inc)
    nu_hat = _bias_correction(nu, b2, count_inc)
    updates = jax.tree_multimap(
        lambda m, v: m / (jnp.sqrt(v + eps_root) + eps), mu_hat, nu_hat)
    return updates, ScaleByBeliefState(count=count_inc, mu=mu, nu=nu)

  return GradientTransformation(init_fn, update_fn)


def scale_by_yogi(
    b1: float = 0.9, b2: float = 0.999,
    eps: float = 1e-3, eps_root: float = 0.0,
    initial_accumulator_value: float = 1e-6) -> GradientTransformation:
  """Rescale updates according to the Adam algorithm.

  References:
    [Zaheer et al, 2018](https://papers.nips.cc/paper/2018/hash/90365351ccc7437a1309dc64e4db32a3-Abstract.html) #pylint:disable=line-too-long

  Args:
    b1: decay rate for the exponentially weighted average of grads.
    b2: decay rate for the exponentially weighted average of variance of grads.
    eps: term added to the denominator to improve numerical stability.
    eps_root: term added to the denominator inside the square-root to improve
      numerical stability when backpropagating gradients through the rescaling.
    initial_accumulator_value: The starting value for accumulators.
      Only positive values are allowed.

  Returns:
    An (init_fn, update_fn) tuple.
  """

  def init_fn(params):
    value_like = lambda p: jnp.full_like(p, initial_accumulator_value)
    mu = jax.tree_map(value_like, params)  # First moment
    nu = jax.tree_map(value_like, params)  # Second Central moment
    return ScaleByAdamState(count=jnp.zeros([], jnp.int32), mu=mu, nu=nu)

  def update_fn(updates, state, params=None):
    del params
    mu = _update_moment(updates, state.mu, b1, 1)
    signed_sq = jax.tree_multimap(
        lambda g, v: jnp.sign(v - g**2)*g**2, updates, state.nu)
    nu = _update_moment(signed_sq, state.nu, b2, 2)
    count_inc = utils.safe_int32_increment(state.count)
    mu_hat = _bias_correction(mu, b1, count_inc)
    nu_hat = _bias_correction(nu, b2, count_inc)
    updates = jax.tree_multimap(
        lambda m, v: m / (jnp.sqrt(v + eps_root) + eps), mu_hat, nu_hat)
    return updates, ScaleByAdamState(count=count_inc, mu=mu, nu=nu)

  return GradientTransformation(init_fn, update_fn)


def scale_by_radam(b1: float = 0.9,
                   b2: float = 0.999,
                   eps: float = 1e-8,
                   eps_root: float = 0.0,
                   threshold: float = 5.0) -> GradientTransformation:
  """Rescale updates according to the Rectified Adam algorithm.

  References:
    [Liu et al, 2020](https://arxiv.org/abs/1908.03265)

  Args:
    b1: decay rate for the exponentially weighted average of grads.
    b2: decay rate for the exponentially weighted average of squared grads.
    eps: term added to the denominator to improve numerical stability.
    eps_root: term added to the denominator inside the square-root to improve
      numerical stability when backpropagating gradients through the rescaling.
    threshold: Threshold for variance tractability

  Returns:
    An (init_fn, update_fn) tuple.
  """

  ro_inf = 2./(1 - b2) - 1
  def _radam_update(params):
    ro = params[0]
    mu_hat = params[1]
    nu_hat = params[2]
    r = jnp.sqrt((ro - 4)*(ro - 2)*ro_inf/((ro_inf - 4)*(ro_inf - 2)*ro))
    updates = jax.tree_multimap(
        lambda m, v: r*m / (jnp.sqrt(v + eps_root) + eps), mu_hat, nu_hat)
    return updates

  def init_fn(params):
    mu = jax.tree_map(jnp.zeros_like, params)  # First moment
    nu = jax.tree_map(jnp.zeros_like, params)  # Second moment
    return ScaleByAdamState(count=jnp.zeros([], jnp.int32), mu=mu, nu=nu)

  def update_fn(updates, state, params=None):
    del params
    mu = _update_moment(updates, state.mu, b1, 1)
    nu = _update_moment(updates, state.nu, b2, 2)
    count_inc = utils.safe_int32_increment(state.count)
    b2t = b2**count_inc
    ro = ro_inf - 2 * count_inc * b2t / (1 - b2t)
    mu_hat = _bias_correction(mu, b1, count_inc)
    nu_hat = _bias_correction(nu, b2, count_inc)
    updates = jax.lax.cond(
        ro >= threshold, _radam_update, lambda _: mu_hat,
        (ro, mu_hat, nu_hat))
    return updates, ScaleByAdamState(count=count_inc, mu=mu, nu=nu)

  return GradientTransformation(init_fn, update_fn)


class AddDecayedWeightsState(NamedTuple):
  """The decay transformation is stateless."""


def add_decayed_weights(weight_decay: float = 0.0) -> GradientTransformation:
  """Add parameter scaled by `weight_decay`.

  Args:
    weight_decay: a scalar weight decay rate.

  Returns:
    An (init_fn, update_fn) tuple.
  """

  def init_fn(_):
    return AddDecayedWeightsState()

  def update_fn(updates, state, params):
    if params is None:
      raise ValueError(NO_PARAMS_MSG)
    updates = jax.tree_multimap(
        lambda g, p: g + weight_decay * p, updates, params)
    return updates, state

  return GradientTransformation(init_fn, update_fn)


# TODO(b/180608630): Remove deprecated references.
AdditiveWeightDecayState = AddDecayedWeightsState
additive_weight_decay = add_decayed_weights


class ScaleByScheduleState(OptState):
  """Maintains count for scale scheduling."""
  count: jnp.ndarray  # shape=(), dtype=jnp.int32


def scale_by_schedule(step_size_fn: Callable[[chex.Numeric], chex.Numeric]):
  """Scale updates using a custom schedule for the `step_size`.

  Args:
    step_size_fn: a function that takes an update count as input and proposes
      the step_size to multiply the updates by.

  Returns:
    An (init_fn, update_fn) tuple.
  """

  def init_fn(_):
    return ScaleByScheduleState(count=jnp.zeros([], jnp.int32))

  def update_fn(updates, state, params=None):
    del params
    step_size = step_size_fn(state.count)
    updates = jax.tree_map(
        lambda g: jnp.array(step_size, dtype=g.dtype) * g, updates)
    return updates, ScaleByScheduleState(
        count=utils.safe_int32_increment(state.count))

  return GradientTransformation(init_fn, update_fn)


class ScaleByFromageState(OptState):
  """Maintains count for step-size scheduling."""
  count: jnp.ndarray  # shape=(), dtype=jnp.int32


class ScaleByTrustRatioState(NamedTuple):
  """The scale and decay trust ratio transformation is stateless."""


def scale_by_trust_ratio(min_norm: float = 0.0) -> GradientTransformation:
  """Scale updates by trust ratio`.

  References:
    [You et. al 2020](https://arxiv.org/abs/1904.00962)

  Args:
    min_norm: minimum norm for params and gradient norms; by default is zero.

  Returns:
    An (init_fn, update_fn) tuple.
  """

  def init_fn(_):
    return ScaleByTrustRatioState()

  def update_fn(updates, state, params):
    if params is None:
      raise ValueError(NO_PARAMS_MSG)

    def _scale_update(update, param):

      # Clip norms to minimum value, by default no clipping.
      param_norm = utils.safe_norm(param, min_norm)
      update_norm = utils.safe_norm(update, min_norm)
      trust_ratio = param_norm / update_norm

      # If no minimum norm clipping is used
      # Set trust_ratio to 1 in case where parameters would never be updated.
      zero_norm = jnp.logical_or(param_norm == 0., update_norm == 0.)
      safe_trust_ratio = jnp.where(
          zero_norm, jnp.array(1.0, dtype=param.dtype), trust_ratio)

      return update * safe_trust_ratio

    updates = jax.tree_multimap(_scale_update, updates, params)
    return updates, state

  return GradientTransformation(init_fn, update_fn)


class AddNoiseState(OptState):
  """State for adding gradient noise. Contains a count for annealing."""
  count: jnp.ndarray
  rng_key: jnp.ndarray


def add_noise(eta: float, gamma: float, seed: int) -> GradientTransformation:
  """Add gradient noise.

  References:
    [Neelakantan et al, 2014](https://arxiv.org/abs/1511.06807)

  Args:
    eta: base variance of the gaussian noise added to the gradient.
    gamma: decay exponent for annealing of the variance.
    seed: seed for random number generation.

  Returns:
    An (init_fn, update_fn) tuple.
  """

  def init_fn(_):
    return AddNoiseState(
        count=jnp.zeros([], jnp.int32), rng_key=jax.random.PRNGKey(seed))

  def update_fn(updates, state, params=None):  # pylint: disable=missing-docstring
    del params
    num_vars = len(jax.tree_leaves(updates))
    treedef = jax.tree_structure(updates)
    count_inc = utils.safe_int32_increment(state.count)
    variance = eta / count_inc**gamma
    all_keys = jax.random.split(state.rng_key, num=num_vars + 1)
    noise = jax.tree_multimap(
        lambda g, k: jax.random.normal(k, shape=g.shape, dtype=g.dtype),
        updates, jax.tree_unflatten(treedef, all_keys[1:]))
    updates = jax.tree_multimap(
        lambda g, n: g + variance.astype(g.dtype) * n,
        updates, noise)
    return updates, AddNoiseState(count=count_inc, rng_key=all_keys[0])

  return GradientTransformation(init_fn, update_fn)


class ApplyEvery(OptState):
  """Contains a counter and a gradient accumulator."""
  count: jnp.ndarray
  grad_acc: Updates


def apply_every(k: int = 1) -> GradientTransformation:
  """Accumulate gradients and apply them every k steps.

  Note that if this transformation is part of a chain, the states of the other
  transformations will still be updated at every step. In particular, using
  `apply_every` with a batch size of N/2 and k=2 is not necessarily equivalent
  to not using `apply_every` with a batch size of N. If this equivalence is
  important for you, consider using the `optax.MultiSteps`.

  Args:
    k: emit non-zero gradients every k steps, otherwise accumulate them.

  Returns:
    An (init_fn, update_fn) tuple.
  """

  def init_fn(params):
    grad_acc = jax.tree_map(jnp.zeros_like, params)
    return ApplyEvery(count=jnp.zeros([], jnp.int32), grad_acc=grad_acc)

  def update_fn(updates, state, params=None):
    del params
    c = state.count % k
    acc = c != 0
    grad_acc = jax.tree_multimap(
        lambda g, ga: acc * ga + g, updates, state.grad_acc)
    emit = c == (k - 1)
    updates = jax.tree_map(lambda ga: emit * ga, grad_acc)
    count_inc = utils.safe_int32_increment(state.count)
    return updates, ApplyEvery(count=count_inc % k, grad_acc=grad_acc)

  return GradientTransformation(init_fn, update_fn)


def _subtract_mean(g):
  if len(g.shape) > 1:
    return g - g.mean(tuple(range(1, len(g.shape))), keepdims=True)
  else:
    return g


class CentralState(OptState):
  """The `centralize` transformation is stateless."""


def centralize() -> GradientTransformation:
  """Centralize gradients.

  References:
    [Yong et al, 2020](https://arxiv.org/abs/2004.01461)

  Returns:
    An (init_fn, update_fn) tuple.
  """

  def init_fn(_):
    return CentralState()

  def update_fn(updates, state, params=None):
    del params
    updates = jax.tree_map(_subtract_mean, updates)
    return updates, state

  return GradientTransformation(init_fn, update_fn)


class NonNegativeParamsState(OptState):
  """The `keep_params_nonnegative` transformation is stateless."""


def keep_params_nonnegative() -> GradientTransformation:
  """Modifies the updates to keep parameters non-negative, i.e. >= 0.

  This transformation ensures that parameters after the update will be
  larger than or equal to zero.
  In a chain of transformations, this should be the last one.

  WARNING: the transformation expects input params to be non-negative.
  When params is negative the transformed update will move them to 0.

  Returns:
    An (init_fn, update_fn) tuple.
  """

  def init_fn(_):
    return NonNegativeParamsState()

  def update_fn(updates, state, params):
    if params is None:
      raise ValueError(NO_PARAMS_MSG)

    updates = jax.tree_multimap(
        lambda p, u: jnp.where((p + u) < 0., -p, u), params, updates)
    return updates, state

  return GradientTransformation(init_fn, update_fn)


<<<<<<< HEAD
class ScaleBySM3State(OptState):
  """State for the SM3 algorithm."""
  mu: Updates
  nu: Updates

def scale_by_sm3(b1: float = 0.9,
                 eps: float = 1e-8) -> GradientTransformation:
  def splice(seq, i, x):
    lst = list(seq)
    lst[i] = x
    return lst

  def init_fn(params):
    mu = jax.tree_map(jnp.zeros_like, params)  # First moment
    nu = jax.tree_map(jnp.zeros_like, params)  # Second Central moment
    return ScaleBySM3State(mu, nu)

  def update_fn(updates, state, params=None):
    del params
    nu = state.nu
    # jax.tree_multimap(functools.partial(broadcast_into, len(updates.shape)),
        # state.nu, jnp.arange(state.nu.ndim))
    accum = jax.tree_multimap(lambda v, g: jnp.min(v) + g**2, nu, updates)
    accum_inv_sqrt = jax.tree_map(
        lambda t: jnp.where(t > 0, jax.lax.rsqrt(t + eps), 0.0), accum)
    mu = _update_moment(updates * accum_inv_sqrt, state.mu, b1, 1)
    nu = jnp.array([accum.max(j) for j in range(updates.ndim)])

    return mu, ScaleBySM3State(mu=mu, nu=nu)
    
  return GradientTransformation(init_fn, update_fn)
=======
class ZeroNansState(OptState):
  """Contains a tree.

  The entry `found_nan` has the same tree structure as that of the parameters.
  Each leaf is a single boolean which contains True iff a NaN was detected in
  the corresponding parameter array at the last call to `update`.
  """
  found_nan: Any


def zero_nans() -> GradientTransformation:
  """A transformation which replaces NaNs with 0.

  Zeroing values in gradients is guaranteed to produce a direction of
  non-increasing loss.

  The state of the transformation has the same tree structure as that of the
  parameters. Each leaf is a single boolean which contains True iff a NaN was
  detected in the corresponding parameter array at the last call to `update`.
  This state is not used by the transformation internally, but lets users be
  aware when NaNs have been zeroed out.

  Returns:
    A `GradientTransformation`.
  """

  def init_fn(params):
    return ZeroNansState(
        jax.tree_map(lambda p: jnp.array(False, dtype=jnp.bool_), params))

  def update_fn(updates, opt_state, params=None):
    del params
    opt_state = ZeroNansState(
        jax.tree_map(lambda p: jnp.any(jnp.isnan(p)), updates))
    updates = jax.tree_map(
        lambda p: jnp.where(jnp.isnan(p), jnp.zeros_like(p), p), updates)
    return updates, opt_state

  return GradientTransformation(init=init_fn, update=update_fn)
>>>>>>> 0eda253d
<|MERGE_RESOLUTION|>--- conflicted
+++ resolved
@@ -829,7 +829,6 @@
   return GradientTransformation(init_fn, update_fn)
 
 
-<<<<<<< HEAD
 class ScaleBySM3State(OptState):
   """State for the SM3 algorithm."""
   mu: Updates
@@ -861,7 +860,8 @@
     return mu, ScaleBySM3State(mu=mu, nu=nu)
     
   return GradientTransformation(init_fn, update_fn)
-=======
+
+
 class ZeroNansState(OptState):
   """Contains a tree.
 
@@ -900,5 +900,4 @@
         lambda p: jnp.where(jnp.isnan(p), jnp.zeros_like(p), p), updates)
     return updates, opt_state
 
-  return GradientTransformation(init=init_fn, update=update_fn)
->>>>>>> 0eda253d
+  return GradientTransformation(init=init_fn, update=update_fn)