--- conflicted
+++ resolved
@@ -19,13 +19,11 @@
 import jax
 import jax.numpy as jnp
 
-<<<<<<< HEAD
-=======
 from optax._src import base
 from optax._src import clipping
 from optax._src import utils
 
->>>>>>> 55f175ed
+
 # pylint:disable=no-value-for-parameter
 
 
@@ -661,8 +659,7 @@
     updates = jax.tree_map(_subtract_mean, updates)
     return updates, state
 
-<<<<<<< HEAD
-  return GradientTransformation(init_fn, update_fn)
+  return base.GradientTransformation(init_fn, update_fn)
 
 
 class NonNegativeParamsState(OptState):
@@ -694,7 +691,7 @@
         lambda p, u: jnp.where((p + u) < 0., -p, u), params, updates)
     return updates, state
 
-  return GradientTransformation(init_fn, update_fn)
+  return base.GradientTransformation(init_fn, update_fn)
 
 
 class ScaleBySM3State(OptState):
@@ -733,7 +730,7 @@
 
     return mu, ScaleBySM3State(mu=mu, nu=nu)
 
-  return GradientTransformation(init_fn, update_fn)
+  return base.GradientTransformation(init_fn, update_fn)
 
 
 class ZeroNansState(OptState):
@@ -774,8 +771,6 @@
         lambda p: jnp.where(jnp.isnan(p), jnp.zeros_like(p), p), updates)
     return updates, opt_state
 
-  return GradientTransformation(init=init_fn, update=update_fn)
-=======
   return base.GradientTransformation(init_fn, update_fn)
 
 
@@ -796,5 +791,4 @@
 # Params = base.Params
 # Updates = base.Updates
 # zero_nans = constrain.zero_nans
-# ZeroNansState = constrain.ZeroNansState
->>>>>>> 55f175ed
+# ZeroNansState = constrain.ZeroNansState